#!/usr/bin/env python3
"""
PDF RAG system main script using LangChain components for processing and retrieving information from PDF books.
Features:
- LangChain PyMuPDFLoader/PyPDFLoader for fast PDF text extraction
- Smart chunking with max size of 256 tokens using SentenceTransformersTokenTextSplitter
- Structured prompt templates with ChatPromptTemplate/PromptTemplate
- Enhanced retrieval with LangChain FAISS vector store
- Simplified workflow with Document objects and metadata preservation
"""

import argparse
import time
from pathlib import Path
from dotenv import load_dotenv
<<<<<<< HEAD
import logging

=======
import multiprocessing as mp
from concurrent.futures import ProcessPoolExecutor, as_completed
import logging

import PyPDF2
from langchain.text_splitter import RecursiveCharacterTextSplitter
from langchain_community.embeddings import HuggingFaceEmbeddings
from langchain_community.vectorstores import FAISS
from langchain.prompts import PromptTemplate
from langchain.chains import RetrievalQA
from langchain_community.llms import HuggingFacePipeline

from transformers import AutoModelForCausalLM, AutoTokenizer, pipeline
import torch

>>>>>>> ee09579a
# Configure logging
logging.basicConfig(
    level=logging.INFO,
    format="%(asctime)s - %(levelname)s - %(message)s",
    datefmt="%Y-%m-%d %H:%M:%S",
)
logger = logging.getLogger(__name__)

# Get the directory where this script is located
SCRIPT_DIR = Path(__file__).parent.absolute()
PROJECT_ROOT = SCRIPT_DIR  # Assuming the script is in the project root

# Set up project directories relative to script location
RESULTS_DIR = PROJECT_ROOT / "results_model"
RAG_DIR = PROJECT_ROOT / "RAG"
EMBEDDINGS_DIR = RESULTS_DIR / "embeddings"

# Create necessary directories
RESULTS_DIR.mkdir(exist_ok=True)
RAG_DIR.mkdir(exist_ok=True)
EMBEDDINGS_DIR.mkdir(exist_ok=True)

<<<<<<< HEAD
=======
print(f"Script location: {SCRIPT_DIR}")
print(f"Project root: {PROJECT_ROOT}")
print(f"RAG directory: {RAG_DIR}")
print(f"Embeddings directory: {EMBEDDINGS_DIR}")

>>>>>>> ee09579a
# Load environment variables from .env file (look in script directory first)
env_file = PROJECT_ROOT / ".env"
if env_file.exists():
    load_dotenv(env_file)
<<<<<<< HEAD
else:
    load_dotenv()  # Try default locations

# Import RAG utilities
from utils.rag_utils import PDFRAG

# Import PDF utilities for document extraction
from utils.pdf_utils import (
    extract_documents_from_single_pdf,
    extract_documents_from_multiple_pdfs,
    check_pymupdf_installation,
)


def create_rag_instance(use_custom_embedding: bool = False, max_chunk_size: int = 256) -> PDFRAG:
    """Create a PDFRAG instance with LangChain integration and specified configuration.
    
    Args:
        use_custom_embedding: Whether to use custom trained embeddings
        max_chunk_size: Maximum tokens per chunk
        
    Returns:
        Configured PDFRAG instance with LangChain components
    """
    if use_custom_embedding:
        custom_model_path = EMBEDDINGS_DIR / "custom_model"
        if not custom_model_path.exists():
            logger.error(f"No custom model found at {custom_model_path}")
            logger.info("Train a custom model first with: python main_rag.py --mode train")
            raise FileNotFoundError(f"Custom model not found at {custom_model_path}")
        
        logger.info(f"Using custom embedding model from: {custom_model_path}")
        return PDFRAG(
            max_chunk_size=max_chunk_size,
            similarity_threshold=0.1,
            use_custom_embedding=True,
            custom_embedding_path=str(custom_model_path),
            project_root=PROJECT_ROOT,
            rag_dir=RAG_DIR,
            results_dir=RESULTS_DIR,
            embeddings_dir_path=EMBEDDINGS_DIR,
        )
    else:
        return PDFRAG(
            max_chunk_size=max_chunk_size,
            similarity_threshold=0.1,
            project_root=PROJECT_ROOT,
            rag_dir=RAG_DIR,
            results_dir=RESULTS_DIR,
            embeddings_dir_path=EMBEDDINGS_DIR,
        )


def process_pdfs(rag_instance: PDFRAG, max_workers: int = None, batch_size: int = 1000) -> bool:
    """Process PDF files using the LangChain-integrated RAG instance.
    
    Args:
        rag_instance: The PDFRAG instance to use
        max_workers: Number of parallel workers
        batch_size: Batch size for processing chunks
        
    Returns:
        True if processing was successful, False otherwise
    """
    # Find PDF files using the stored RAG directory
    pdf_files = list(rag_instance.rag_dir.glob("*.pdf"))
    
    logger.info(f"Found {len(pdf_files)} PDF files in {rag_instance.rag_dir}")
    for i, pdf_file in enumerate(pdf_files, 1):
        size_mb = pdf_file.stat().st_size / (1024 * 1024)
        logger.info(f"  {i}. {pdf_file.name} ({size_mb:.1f} MB)")
    
    if not pdf_files:
        logger.warning(f"No PDF files found in {rag_instance.rag_dir}")
        logger.info("Add PDF files to the RAG directory:")
        logger.info(f"   cp your_pdfs/*.pdf {rag_instance.rag_dir}/")
        return False
    
    # Process all PDFs using LangChain workflow
    logger.info("Starting parallel processing with LangChain loaders and GPU acceleration...")
    start_time = time.time()
    
    # Use parallel processing with optimized settings
    rag_instance.add_multiple_pdfs(
        [str(f) for f in pdf_files],
        max_workers=max_workers,
        batch_size=batch_size
    )
    
    # Log processing summary
    total_time = time.time() - start_time
    logger.info(f"Total processing time with LangChain workflow: {total_time:.1f} seconds")
    
    if rag_instance.vector_store:
        total_vectors = rag_instance.vector_store.index.ntotal
        logger.info(f"Total vectors: {total_vectors}")
        logger.info(f"Speed: {total_vectors/total_time:.1f} vectors/second")
        return True
    else:
        logger.error(f"Processing failed after {total_time:.1f} seconds")
        return False


def run_qa_session(rag_instance: PDFRAG):
    """Run an interactive Q&A session with the LangChain-integrated RAG system.
    
    Args:
        rag_instance: The PDFRAG instance to use for Q&A
    """
    # Check vector store status
    if rag_instance.vector_store is not None:
        logger.info(f"Vector store loaded with {rag_instance.vector_store.index.ntotal} vectors")
        rag_instance.debug_vector_store()  # Add debug analysis
    else:
        logger.error("Vector store not loaded - cannot run Q&A session")
=======
    print(f"Loaded .env from: {env_file}")
else:
    load_dotenv()  # Try default locations
    print("Loaded .env from default locations")

 
def find_rag_directory() -> Path:
    """Find the RAG directory containing PDF files."""
    
    # Possible locations to search for RAG directory
    search_locations = [
        # Current directory structure
        RAG_DIR,
        # Results model directory
        RESULTS_DIR / "RAG", 
        # Parent directories
        PROJECT_ROOT.parent / "RAG",
        PROJECT_ROOT.parent / "results_model" / "RAG",
    ]
    
    # Also search recursively from project root
    for subdir in PROJECT_ROOT.rglob("RAG"):
        if subdir.is_dir():
            search_locations.append(subdir)
    
    # Check each location
    for location in search_locations:
        if location.exists() and location.is_dir():
            pdf_files = list(location.glob("*.pdf"))
            if len(pdf_files) > 0:
                logger.info(f"Found RAG directory with {len(pdf_files)} PDFs at: {location}")
                return location
    
    # Default: use the project RAG directory (create if needed)
    logger.warning(f"No existing RAG directory with PDFs found, using default: {RAG_DIR}")
    RAG_DIR.mkdir(exist_ok=True)
    return RAG_DIR


def extract_and_chunk_pdf(args):
    """Worker function for multiprocessing PDF extraction and chunking."""
    pdf_path, max_chunk_size, chunk_overlap = args

    try:
        # Get book title from filename
        book_title = Path(pdf_path).stem

        # Extract text from PDF
        with open(pdf_path, "rb") as file:
            reader = PyPDF2.PdfReader(file)
            num_pages = len(reader.pages)

            documents = []
            for page_num in range(num_pages):
                page = reader.pages[page_num]
                text = page.extract_text()

                if text.strip():  # Only add non-empty pages
                    documents.append(
                        {
                            "text": text,
                            "metadata": {
                                "book": book_title,
                                "page": page_num + 1,
                                "total_pages": num_pages,
                            },
                        }
                    )

        # Split documents into chunks
        text_splitter = RecursiveCharacterTextSplitter(
            chunk_size=max_chunk_size,
            chunk_overlap=chunk_overlap,
            separators=["\n\n", "\n", ".", "!", "?", ",", " ", ""],
        )

        chunks = []
        for doc in documents:
            text_chunks = text_splitter.split_text(doc["text"])

            for chunk in text_chunks:
                if chunk.strip():  # Only add non-empty chunks
                    chunks.append({"text": chunk, "metadata": doc["metadata"]})

        return pdf_path, len(documents), chunks

    except Exception as e:
        return pdf_path, 0, f"Error: {str(e)}"


class PDFRAG:
    def __init__(
        self,
        model_name: str = "Qwen/Qwen3-0.6B",
        embedding_model: str = "sentence-transformers/all-MiniLM-L6-v2",
        max_chunk_size: int = 1024,
        chunk_overlap: int = 100,
        similarity_threshold: float = 0.7,
        embeddings_dir: Optional[str] = None,
        use_custom_embedding: bool = False,
        custom_embedding_path: Optional[str] = None,
    ):
        """Initialize PDF RAG system.

        Args:
            model_name: HuggingFace model name for the LLM
            embedding_model: HuggingFace model name for embeddings
            max_chunk_size: Maximum number of tokens per chunk
            chunk_overlap: Overlap between chunks
            similarity_threshold: Default threshold for document similarity (0-1)
            embeddings_dir: Directory to save/load embeddings (defaults to project structure)
            use_custom_embedding: Whether to use custom trained embedding model
            custom_embedding_path: Path to custom trained embedding model (defaults to project structure)
        """
        logger.info(f"Loading model from HuggingFace: {model_name}")
        logger.info("Project structure:")
        logger.info(f"   Script: {SCRIPT_DIR}")
        logger.info(f"   Project root: {PROJECT_ROOT}")
        logger.info(f"   Results: {RESULTS_DIR}")

        # Auto-detect RAG directory if not provided
        detected_rag_dir = find_rag_directory()
        
        # Set up paths with auto-detection and project-relative defaults
        if embeddings_dir is None:
            embeddings_dir = str(EMBEDDINGS_DIR)
        if custom_embedding_path is None:
            custom_embedding_path = str(EMBEDDINGS_DIR / "custom_model")
            
        logger.info(f"Using embeddings directory: {embeddings_dir}")
        logger.info(f"Using custom embedding path: {custom_embedding_path}")

        # Set up embeddings directory
        self.embeddings_dir = Path(embeddings_dir)
        self.embeddings_dir.mkdir(parents=True, exist_ok=True)

        # Store detected RAG directory for later use
        self.rag_dir = detected_rag_dir

        # Initialize text splitter with token-based length function
        self.text_splitter = RecursiveCharacterTextSplitter(
            chunk_size=max_chunk_size,
            chunk_overlap=chunk_overlap,
            length_function=self._count_tokens,
            separators=["\n\n", "\n", ".", "!", "?", ",", " ", ""],
        )

        # Initialize embeddings with GPU support
        device = "cuda" if torch.cuda.is_available() else "cpu"
        logger.info(f"Using device: {device} for embeddings")
        
        # Store embedding configuration
        self.use_custom_embedding = use_custom_embedding
        self.custom_embedding_path = custom_embedding_path

        # Choose embedding model
        if use_custom_embedding and Path(custom_embedding_path).exists():
            logger.info(f"Using custom trained embedding model: {custom_embedding_path}")
            # For custom models, we'll use sentence-transformers directly
            from sentence_transformers import SentenceTransformer
            self.custom_model = SentenceTransformer(custom_embedding_path)
            
            # Create a wrapper to make it compatible with LangChain
            class CustomEmbeddingWrapper:
                def __init__(self, model):
                    self.model = model
                    self.max_seq_length = getattr(model, 'max_seq_length', 512)
                    
                def _truncate_text(self, text: str) -> str:
                    """Truncate text to fit model's max sequence length."""
                    tokens = self.model.tokenizer.encode(text, add_special_tokens=False)
                    if len(tokens) > self.max_seq_length - 2:  # Account for special tokens
                        tokens = tokens[:self.max_seq_length - 2]
                        text = self.model.tokenizer.decode(tokens, skip_special_tokens=True)
                    return text
                    
                def embed_documents(self, texts):
                    # Truncate texts that are too long
                    truncated_texts = [self._truncate_text(text) for text in texts]
                    return self.model.encode(truncated_texts).tolist()
                    
                def embed_query(self, text):
                    truncated_text = self._truncate_text(text)
                    return self.model.encode([truncated_text])[0].tolist()
            
            self.embeddings = CustomEmbeddingWrapper(self.custom_model)
            logger.info("Custom embedding model loaded successfully")
        else:
            if use_custom_embedding:
                logger.warning(f"Custom embedding model not found at {custom_embedding_path}, using default")
            
            # Use default HuggingFace embeddings with longer sequence support
            if embedding_model == "sentence-transformers/all-MiniLM-L6-v2":
                # Switch to a model that supports longer sequences
                logger.warning("Switching to all-mpnet-base-v2 for better 1024-token support")
                embedding_model = "sentence-transformers/all-mpnet-base-v2"
            
            self.embeddings = HuggingFaceEmbeddings(
                model_name=embedding_model,
                model_kwargs={"device": device},
                encode_kwargs={
                    "device": device,
                    "batch_size": 32,  # Smaller batch for longer sequences
                    "truncate_dim": None,  # Don't truncate
                },
            )

        # Initialize vector store
        self.vector_store = None

        # Track processed PDFs
        self.processed_pdfs = set()
        self._load_processed_pdfs()

        # Try to load existing vector store
        self._load_vector_store()

        # Set similarity threshold
        self.similarity_threshold = similarity_threshold

        # Initialize tokenizer for length counting
        self.tokenizer = AutoTokenizer.from_pretrained("Qwen/Qwen3-0.6B")

        # Initialize LLM
        self.tokenizer = AutoTokenizer.from_pretrained("Qwen/Qwen3-0.6B", trust_remote_code=True, padding_side="right")
        if self.tokenizer.pad_token is None:
            self.tokenizer.pad_token = self.tokenizer.eos_token

        # Load model
        self.model = AutoModelForCausalLM.from_pretrained(
            model_name, torch_dtype=torch.bfloat16, trust_remote_code=True
        ).to("cuda" if torch.cuda.is_available() else "cpu")

        # Create pipeline
        self.pipe = pipeline(
            "text-generation",
            model=self.model,
            tokenizer=self.tokenizer,
            max_new_tokens=1000,
            do_sample=True,
            temperature=0.8,
            pad_token_id=self.tokenizer.eos_token_id,
        )

        # Create LangChain LLM
        self.llm = HuggingFacePipeline(pipeline=self.pipe)

        # Create prompt template using ChatML format
        self.system_block = "<|im_start|>system\nYou are a helpful assistant specialised in master‑level STEM.\n<|im_end|>\n"
        self.user_template = """<|im_start|>user
The following is a question about knowledge and skills in advanced master‑level STEM courses.

Question: {question}

Context information is below:
{context}

<|im_end|>"""
        self.assistant_start = "<|im_start|>assistant\n"
        self.assistant_end = "\n<|im_end|>"

        logger.info("Model and components loaded")
        logger.info(f"RAG system ready with directory: {self.rag_dir}")

    def _count_tokens(self, text: str) -> int:
        """Count the number of tokens in a text."""
        return len(self.tokenizer.encode(text))
    
    def _truncate_to_embedding_limit(self, text: str, max_tokens: int = 512) -> str:
        """Truncate text to fit embedding model limits."""
        tokens = self.tokenizer.encode(text)
        if len(tokens) <= max_tokens:
            return text
        
        # Truncate to max_tokens and decode back
        truncated_tokens = tokens[:max_tokens]
        return self.tokenizer.decode(truncated_tokens, skip_special_tokens=True)

    def _extract_text_from_pdf(self, pdf_path: str) -> List[Dict[str, Any]]:
        """Extract text from PDF with metadata.

        Args:
            pdf_path: Path to the PDF file

        Returns:
            List of dictionaries containing text chunks and metadata
        """
        logger.info(f"Processing PDF: {pdf_path}")

        # Get book title from filename
        book_title = Path(pdf_path).stem

        # Open PDF
        with open(pdf_path, "rb") as file:
            reader = PyPDF2.PdfReader(file)
            num_pages = len(reader.pages)

            # Extract text from each page
            documents = []
            for page_num in range(num_pages):
                page = reader.pages[page_num]
                text = page.extract_text()

                if text.strip():  # Only add non-empty pages
                    documents.append(
                        {
                            "text": text,
                            "metadata": {
                                "book": book_title,
                                "page": page_num + 1,
                                "total_pages": num_pages,
                            },
                        }
                    )

        return documents

    def _load_vector_store(self):
        """Load existing vector store if available."""
        index_path = self.embeddings_dir / "faiss_index"
        logger.info(f"Checking for vector store at: {index_path}")

        if index_path.exists():
            try:
                logger.info("Loading existing vector store...")
                self.vector_store = FAISS.load_local(
                    str(index_path),
                    self.embeddings,
                    allow_dangerous_deserialization=True,  # Add this flag for newer versions
                )

                # Check if vector store actually loaded with data
                if (
                    hasattr(self.vector_store, "index")
                    and self.vector_store.index.ntotal > 0
                ):
                    logger.info(
                        f"Vector store loaded successfully with {self.vector_store.index.ntotal} vectors"
                    )
                else:
                    logger.warning("Vector store loaded but appears to be empty")
                    self.vector_store = None

            except Exception as e:
                logger.warning(f"Could not load vector store: {e}")
                logger.warning(f"Error type: {type(e).__name__}")
                import traceback

                traceback.print_exc()
                self.vector_store = None
        else:
            logger.info("INFO: No existing vector store found")

    def _save_vector_store(self):
        """Save vector store to disk."""
        if self.vector_store is not None:
            try:
                index_path = self.embeddings_dir / "faiss_index"
                logger.info("Saving vector store...")
                self.vector_store.save_local(str(index_path))
                logger.info(
                    f"Vector store saved successfully with {self.vector_store.index.ntotal} vectors"
                )
            except Exception as e:
                logger.warning(f"Could not save vector store: {e}")

    def _load_processed_pdfs(self):
        """Load list of processed PDFs."""
        processed_file = self.embeddings_dir / "processed_pdfs.txt"
        if processed_file.exists():
            with open(processed_file, "r") as f:
                self.processed_pdfs = set(line.strip() for line in f)
            logger.info(f"Loaded {len(self.processed_pdfs)} processed PDFs")

    def _save_processed_pdfs(self):
        """Save list of processed PDFs."""
        processed_file = self.embeddings_dir / "processed_pdfs.txt"
        with open(processed_file, "w") as f:
            for pdf in sorted(self.processed_pdfs):
                f.write(f"{pdf}\n")
        logger.info(f"Saved {len(self.processed_pdfs)} processed PDFs")

    def add_pdf(self, pdf_path: str):
        """Add a PDF book to the vector store.

        Args:
            pdf_path: Path to the PDF file
        """
        # Check if PDF was already processed
        pdf_name = Path(pdf_path).name
        if pdf_name in self.processed_pdfs:
            logger.info(f"Skipping already processed PDF: {pdf_name}")
            return

        logger.info(f"Processing PDF: {pdf_path}")

        # Extract text from PDF
        documents = self._extract_text_from_pdf(pdf_path)

        # Split documents into chunks
        chunks = []
        for doc in documents:
            # Split text into chunks
            text_chunks = self.text_splitter.split_text(doc["text"])

            # Create chunks with metadata, ensuring they fit embedding limits
            for chunk in text_chunks:
                if chunk.strip():  # Only add non-empty chunks
                    # Truncate chunk to fit embedding model limits
                    truncated_chunk = self._truncate_to_embedding_limit(chunk.strip(), max_tokens=512)
                    chunks.append({"text": truncated_chunk, "metadata": doc["metadata"]})

        if not chunks:
            logger.warning(f"No valid chunks found in {pdf_name}")
            return

        logger.info(f"Processing {len(chunks)} chunks with GPU acceleration...")

        try:
            # Extract texts and metadatas for batch processing
            texts = [chunk["text"] for chunk in chunks]
            metadatas = [chunk["metadata"] for chunk in chunks]

            # Create or update vector store with batch processing
            if self.vector_store is None:
                logger.info("Creating new vector store...")
                self.vector_store = FAISS.from_texts(
                    texts, self.embeddings, metadatas=metadatas
                )
            else:
                logger.info("Adding to existing vector store...")
                self.vector_store.add_texts(texts, metadatas=metadatas)

            logger.info(
                f"Added {len(documents)} pages ({len(chunks)} chunks) from {Path(pdf_path).stem}"
            )

            # Mark PDF as processed and save
            self.processed_pdfs.add(pdf_name)
            self._save_processed_pdfs()

            # Save updated vector store
            self._save_vector_store()

        except Exception as e:
            logger.error(f"Error processing {pdf_name}: {str(e)}")
            raise

    def retrieve_documents(
        self,
        query: str,
        k: int = 3,
        score_threshold: Optional[float] = None,
        filter_metadata: Optional[Dict[str, Any]] = None,
    ) -> List[Dict]:
        """Retrieve relevant documents with scores and metadata.

        Args:
            query: The search query
            k: Number of documents to retrieve
            score_threshold: Optional minimum similarity score (0-1)
            filter_metadata: Optional metadata filters to apply

        Returns:
            List of dictionaries containing document content, score, and metadata
        """
        logger.info(
            f"Retrieving documents for query: '{query[:50]}...' (vector_store exists: {self.vector_store is not None})"
        )

        if self.vector_store is None:
            logger.error("ERROR: No vector store available for retrieval")
            return []

        try:
            # Use similarity search with scores
            docs_and_scores = self.vector_store.similarity_search_with_score(
                query, k=k, filter=filter_metadata
            )

            logger.info(f"Found {len(docs_and_scores)} documents before filtering")

            # Filter by score threshold if specified
            if score_threshold is not None:
                docs_and_scores = [
                    (doc, score)
                    for doc, score in docs_and_scores
                    if score >= score_threshold
                ]
                logger.info(
                    f"INFO: {len(docs_and_scores)} documents after score filtering (threshold: {score_threshold})"
                )

            # Format results
            results = []
            for doc, score in docs_and_scores:
                results.append(
                    {
                        "content": doc.page_content,
                        "book": doc.metadata.get("book", "Unknown"),
                        "page": doc.metadata.get("page", "Unknown"),
                        "score": float(score),
                    }
                )

            return results

        except Exception as e:
            logger.error(f"ERROR: Error during document retrieval: {e}")
            import traceback

            traceback.print_exc()
            return []

    def generate_answer(
        self,
        question: str,
        k: int = 3,
        score_threshold: Optional[float] = None,
        filter_metadata: Optional[Dict[str, Any]] = None,
    ) -> Dict[str, Any]:
        """Generate answer using retrieved context.

        Args:
            question: The question to answer
            k: Number of documents to retrieve
            score_threshold: Optional minimum similarity score (0-1)
            filter_metadata: Optional metadata filters to apply

        Returns:
            Dictionary containing answer, sources, and retrieval information
        """
        if self.vector_store is None:
            return {
                "answer": "No books have been added to the system yet.",
                "context_docs": 0,
                "sources": [],
                "retrieval_scores": [],
            }

        # Get retrieved documents
        retrieved_docs = self.retrieve_documents(
            question,
            k=k,
            score_threshold=score_threshold or self.similarity_threshold,
            filter_metadata=filter_metadata,
        )

        if not retrieved_docs:
            return {
                "answer": "No relevant information found in the books.",
                "context_docs": 0,
                "sources": [],
                "retrieval_scores": [],
            }

        # Format context from retrieved documents
        context = "\n\n".join(
            [
                f"From {doc['book']} (Page {doc['page']}):\n{doc['content']}"
                for doc in retrieved_docs
            ]
        )

        # Create prompt using ChatML format
        prompt = (
            self.system_block
            + self.user_template.format(question=question, context=context)
            + self.assistant_start
        )

        # Generate answer using the LLM
        response = self.llm(prompt)

        # Extract sources and scores
        sources = []
        scores = []
        for doc in retrieved_docs:
            source = f"{doc['book']} (Page {doc['page']})"
            sources.append(source)
            scores.append(doc["score"])

        return {
            "answer": response,
            "context_docs": len(retrieved_docs),
            "sources": sources,
            "retrieval_scores": scores,
        }

    def debug_vector_store(self):
        """Debug function to analyze vector store contents."""
        if self.vector_store is None:
            logger.error("ERROR: No vector store to debug")
            return

        logger.info("INFO: Vector Store Debug Information:")
        logger.info(f"Total vectors: {self.vector_store.index.ntotal}")

        # Get a sample of documents to see what's in the store
        try:
            # Get all document metadata
            docstore = self.vector_store.docstore
            logger.info(f"INFO: Docstore size: {len(docstore._dict)}")

            # Count documents by book
            book_counts = {}
            for doc_id, doc in docstore._dict.items():
                book_name = doc.metadata.get("book", "Unknown")
                book_counts[book_name] = book_counts.get(book_name, 0) + 1

            logger.info("INFO: Documents by book:")
            for book, count in sorted(book_counts.items()):
                logger.info(f"  {book}: {count} chunks")

            # Test embedding quality with a simple query
            logger.info("INFO: Testing embedding quality:")
            test_queries = [
                "machine learning",
                "neural networks",
                "backpropagation",
                "gradient descent",
            ]

            for query in test_queries:
                docs = self.vector_store.similarity_search_with_score(query, k=3)
                logger.info(f"\nQuery: '{query}'")
                for i, (doc, score) in enumerate(docs):
                    book = doc.metadata.get("book", "Unknown")
                    page = doc.metadata.get("page", "Unknown")
                    content_preview = doc.page_content[:100].replace("\n", " ")
                    logger.info(f"  {i+1}. {book} (Page {page}) - Score: {score:.3f}")
                    logger.info(f"     Content: {content_preview}...")

        except Exception as e:
            logger.error("ERROR: Error during debug: {e}")
            import traceback

            traceback.print_exc()

    def rebuild_vector_store(self):
        """Rebuild the vector store from scratch."""
        logger.info("INFO: Rebuilding vector store from scratch...")

        # Clear existing data
        self.vector_store = None
        self.processed_pdfs = set()

        # Remove existing files
        try:
            import shutil

            if (self.embeddings_dir / "faiss_index").exists():
                shutil.rmtree(self.embeddings_dir / "faiss_index")
            if (self.embeddings_dir / "processed_pdfs.txt").exists():
                os.remove(self.embeddings_dir / "processed_pdfs.txt")
            logger.info("INFO: Cleared existing vector store")
        except Exception as e:
            logger.warning(f"WARNING: Error clearing existing data: {e}")

    def add_multiple_pdfs(self, pdf_paths: List[str], max_workers: int = 2):
        """Add multiple PDFs efficiently.

        Args:
            pdf_paths: List of PDF file paths
            max_workers: Number of parallel workers for PDF text extraction
        """
        logger.info(f"INFO: Processing {len(pdf_paths)} PDFs with {max_workers} workers...")

        # Filter out already processed PDFs
        unprocessed_pdfs = []
        for pdf_path in pdf_paths:
            pdf_name = Path(pdf_path).name
            if pdf_name not in self.processed_pdfs:
                unprocessed_pdfs.append(pdf_path)
            else:
                logger.info(f"INFO: Skipping already processed: {pdf_name}")

        if not unprocessed_pdfs:
            logger.info("INFO: All PDFs already processed!")
            return

        logger.info(f"INFO: Processing {len(unprocessed_pdfs)} new PDFs...")

        # Process each PDF (keep sequential for now to avoid memory issues)
        for pdf_path in unprocessed_pdfs:
            try:
                self.add_pdf(pdf_path)
            except Exception as e:
                logger.error(f"ERROR: Failed to process {Path(pdf_path).name}: {str(e)}")
                continue

    def add_multiple_pdfs_parallel(self, pdf_paths: List[str], max_workers: int = None):
        """Add multiple PDFs using parallel processing for much faster performance.

        Args:
            pdf_paths: List of PDF file paths
            max_workers: Number of parallel workers (defaults to CPU count)
        """
        if max_workers is None:
            max_workers = min(mp.cpu_count(), len(pdf_paths))

        logger.info(
            f"INFO: Processing {len(pdf_paths)} PDFs with {max_workers} parallel workers..."
        )

        # Filter out already processed PDFs
        unprocessed_pdfs = []
        for pdf_path in pdf_paths:
            pdf_name = Path(pdf_path).name
            if pdf_name not in self.processed_pdfs:
                unprocessed_pdfs.append(pdf_path)
            else:
                logger.info(f"INFO: Skipping already processed: {pdf_name}")

        if not unprocessed_pdfs:
            logger.info("INFO: All PDFs already processed!")
            return

        logger.info(f"INFO: Processing {len(unprocessed_pdfs)} new PDFs in parallel...")

        # Prepare arguments for multiprocessing
        args = [(pdf_path, 1024, 100) for pdf_path in unprocessed_pdfs]

        # Process PDFs in parallel
        all_chunks = []
        all_metadatas = []
        processed_files = []

        with ProcessPoolExecutor(max_workers=max_workers) as executor:
            # Submit all jobs
            future_to_path = {
                executor.submit(extract_and_chunk_pdf, arg): arg[0] for arg in args
            }

            # Collect results as they complete
            for future in as_completed(future_to_path):
                pdf_path = future_to_path[future]
                pdf_name = Path(pdf_path).name

                try:
                    pdf_path_result, num_pages, chunks = future.result()

                    if isinstance(chunks, str):  # Error case
                        logger.error(f"ERROR: {pdf_name}: {chunks}")
                        continue

                    logger.info(f"INFO: {pdf_name}: {num_pages} pages, {len(chunks)} chunks")

                    # Collect chunks and metadata
                    for chunk in chunks:
                        all_chunks.append(chunk["text"])
                        all_metadatas.append(chunk["metadata"])

                    processed_files.append(pdf_name)

                except Exception as e:
                    logger.error(f"ERROR: {pdf_name}: {str(e)}")

        if not all_chunks:
            logger.warning("WARNING: No valid chunks to add!")
            return

        # Add all chunks to vector store in one go (much faster)
        logger.info(
            f"INFO: Adding {len(all_chunks)} chunks to vector store with GPU acceleration..."
        )

        try:
            if self.vector_store is None:
                logger.info("INFO: Creating new vector store...")
                self.vector_store = FAISS.from_texts(
                    all_chunks, self.embeddings, metadatas=all_metadatas
                )
            else:
                logger.info("INFO: Adding to existing vector store...")
                self.vector_store.add_texts(all_chunks, metadatas=all_metadatas)

            # Mark all PDFs as processed
            for pdf_name in processed_files:
                self.processed_pdfs.add(pdf_name)

            self._save_processed_pdfs()
            self._save_vector_store()

            logger.info(
                f"INFO: Successfully processed {len(processed_files)} PDFs with {len(all_chunks)} total chunks"
            )

        except Exception as e:
            logger.error(f"ERROR: Error adding chunks to vector store: {e}")
            raise
    
    def train_custom_embedding_model(self, base_model: str = "sentence-transformers/all-mpnet-base-v2") -> bool:
        """Train a custom embedding model using the PDF corpus."""
        try:
            from utils.embedding_utils import train_custom_embedding_model
            
            # Use project-relative paths
            pdf_dir = str(self.rag_dir)
            output_dir = str(self.embeddings_dir / "custom_model")
            
            logger.info("INFO: Training custom embedding model...")
            logger.info(f"INFO: PDF directory: {pdf_dir}")
            logger.info(f"INFO: Output directory: {output_dir}")
            logger.info(f"INFO: Base model: {base_model}")
            
            success = train_custom_embedding_model(
                pdf_dir=pdf_dir,
                output_dir=output_dir,
                base_model=base_model
            )
            
            if success:
                logger.info("INFO: Custom embedding model trained successfully!")
                logger.info("INFO: To use it, initialize PDFRAG with:")
                logger.info(f"   use_custom_embedding=True")
                logger.info(f"   custom_embedding_path='{output_dir}'")
                return True
            else:
                logger.error("ERROR: Custom embedding model training failed!")
                return False
                
        except ImportError as e:
            logger.error(f"ERROR: Could not import embedding utilities: {e}")
            logger.info("INFO: Install required packages: pip install sentence-transformers scikit-learn")
            return False
        except Exception as e:
            logger.error(f"ERROR: Error training custom embedding model: {e}")
            return False


def main():
    """Example usage of the PDF RAG system."""
    import sys
    import time

    logger.info("PDF RAG System Starting...")
    logger.info("Project structure:")
    logger.info(f"   Script: {SCRIPT_DIR}")
    logger.info(f"   Project root: {PROJECT_ROOT}")
    logger.info(f"   RAG directory: {RAG_DIR}")
    logger.info(f"   Results: {RESULTS_DIR}")
    logger.info(f"   Embeddings: {EMBEDDINGS_DIR}")

    # Check command line arguments
    rebuild = "--rebuild" in sys.argv
    train_embedding = "--train-embedding" in sys.argv

    # Initialize RAG system with optimized settings
    rag = PDFRAG(max_chunk_size=1024, similarity_threshold=0.1)

    if rebuild:
        logger.info("Fast Embedding Rebuild Mode")
        logger.info("=" * 50)

        # Force rebuild
        logger.info("Clearing existing embeddings...")
        rag.rebuild_vector_store()

        # Get all PDFs using the stored RAG directory
        pdf_files = list(rag.rag_dir.glob("*.pdf"))

        logger.info(f"Found {len(pdf_files)} PDF files in {rag.rag_dir}")
        for i, pdf_file in enumerate(pdf_files, 1):
            size_mb = pdf_file.stat().st_size / (1024 * 1024)
            logger.info(f"  {i}. {pdf_file.name} ({size_mb:.1f} MB)")

        if not pdf_files:
            logger.warning(f"No PDF files found in {rag.rag_dir}")
            logger.info("Add PDF files to the RAG directory and try again")
            return

        # Process all PDFs in parallel
        logger.info("Starting parallel processing with GPU acceleration...")
        start_time = time.time()

        # Use parallel processing for much faster performance
        rag.add_multiple_pdfs_parallel([str(f) for f in pdf_files])

        # Final summary
        total_time = time.time() - start_time
        if rag.vector_store:
            total_vectors = rag.vector_store.index.ntotal
            logger.info("Rebuild complete!")
            logger.info(f"Total time: {total_time:.1f} seconds")
            logger.info(f"Total vectors: {total_vectors}")
            logger.info(f"Speed: {total_vectors/total_time:.1f} vectors/second")

            # Quick test
            logger.info("Quick test retrieval:")
            test_results = rag.retrieve_documents("machine learning", k=3)
            for doc in test_results:
                logger.info(f"  {doc['book']} (Page {doc['page']}) - Score: {doc['score']:.3f}")
        else:
            logger.error(f"Rebuild failed after {total_time:.1f} seconds")

        return  # Exit after rebuild

    if train_embedding:
        logger.info("Custom Embedding Training Mode")
        logger.info("=" * 50)
        
        # Check if PDFs exist first
        pdf_files = list(rag.rag_dir.glob("*.pdf"))
        if not pdf_files:
            logger.error(f"No PDF files found in {rag.rag_dir}")
            logger.info("Add PDF files to the RAG directory first")
            return
        
        logger.info(f"Found {len(pdf_files)} PDF files for training")
        
        # Train custom embedding model
        success = rag.train_custom_embedding_model()
        
        if success:
            logger.info("Embedding training completed!")
            logger.info("Now run with --rebuild to use the custom model:")
            logger.info("   python main_rag.py --rebuild")
        else:
            logger.error("Embedding training failed!")
            
        return  # Exit after training

    # Normal processing mode
    # Add PDF books efficiently using the stored RAG directory
    pdf_files = list(rag.rag_dir.glob("*.pdf"))

    logger.info(f"Found {len(pdf_files)} PDF files in {rag.rag_dir}")

    if not pdf_files:
        logger.warning(f"No PDF files found in {rag.rag_dir}")
        logger.info("Add PDF files to the RAG directory:")
        logger.info(f"   cp your_pdfs/*.pdf {rag.rag_dir}/")
        return

    # Use the optimized batch processing
    rag.add_multiple_pdfs([str(f) for f in pdf_files])

    # Debug: Check vector store status
    if rag.vector_store is not None:
        logger.info(f"Vector store status: LOADED with {rag.vector_store.index.ntotal} vectors")
        rag.debug_vector_store()  # Add debug analysis
    else:
        logger.error("Vector store status: NOT LOADED")
>>>>>>> ee09579a
        return
    
    # Example questions
    questions = [
        "What is the definition of machine learning?",
        "Explain the concept of backpropagation.",
        "What are the main types of neural networks?",
        "How does gradient descent work?",
        "What is the atommic commit?",
        "What is the spleen used for?",
        "What is the baby step giant step algorithm?",
    ]
    
    for question in questions:
<<<<<<< HEAD
        logger.info("=" * 80)
        logger.info(f"Question: {question}")
        logger.info("-" * 80)
        
        # Show retrieved documents
        logger.info("Retrieved Documents:")
        retrieved = rag_instance.retrieve_documents(question, k=10, score_threshold=0.5)
        for i, doc in enumerate(retrieved):
            logger.info(f"{i+1}. Book: {doc['book']} | Page: {doc['page']} | Score: {doc['score']:.3f}")
            logger.info(f"   Content: {doc['content'][:200]}...")
        
=======
        logger.info(f"\n{'='*80}")
        logger.info(f"Question: {question}")
        logger.info("-" * 80)

        # Show retrieved documents with no score threshold for debugging
        logger.info("Retrieved Documents (no threshold):")
        retrieved = rag.retrieve_documents(question, k=5, score_threshold=None)
        for i, doc in enumerate(retrieved):
            logger.info(f"\n{i+1}. Book: {doc['book']}")
            logger.info(f"   Page: {doc['page']}")
            logger.info(f"   Score: {doc['score']:.3f}")
            logger.info(f"   Content: {doc['content'][:200]}...")

>>>>>>> ee09579a
        if not retrieved:
            logger.warning("No documents retrieved! There might be an issue with the embeddings.")
            continue
        
        # Generate answer using LangChain prompt templates
        result = rag_instance.generate_answer(question, score_threshold=0.5)
        
        # Use print for final answer (user-facing output)
        print(f"\n🎯 Answer:\n{result['answer']}\n")
        
        # Use logger for sources (operational information)
        logger.info("Sources:")
        for source, score in zip(result["sources"], result["retrieval_scores"]):
            logger.info(f"- {source} (Score: {score:.3f})")
        logger.info(f"Documents used: {result['context_docs']}")


def run_rebuild_mode(chunk_size: int = 256):
    """Run the system in rebuild mode to rebuild embeddings from scratch using LangChain workflow."""
    logger.info("Fast Embedding Rebuild Mode with LangChain")
    logger.info("=" * 50)
    
    # Initialize RAG system
    rag = create_rag_instance(max_chunk_size=chunk_size)
    
    # Force rebuild
    logger.info("Clearing existing embeddings...")
    rag.rebuild_vector_store()
    
    # Process PDFs with LangChain
    success = process_pdfs(rag)
    
    if success:
        logger.info("Rebuild complete with LangChain workflow!")
        # Quick test
        logger.info("Quick test retrieval:")
        test_results = rag.retrieve_documents("machine learning", k=10)
        for doc in test_results:
            logger.info(f"  {doc['book']} (Page {doc['page']}) - Score: {doc['score']:.3f}")
    else:
        logger.error("Rebuild failed!")


def run_training_mode(
    chunk_size: int = 256, 
    base_model: str = "sentence-transformers/all-MiniLM-L6-v2",
    push_to_hub: bool = False,
    hub_model_id: str = None,
    hub_token: str = None,
    hub_private: bool = False
):
    """Run the system in training mode to train custom embeddings using LangChain loaders.
    
    Args:
        chunk_size: Maximum tokens per chunk
        base_model: Base model to fine-tune
        push_to_hub: Whether to push to Hugging Face Hub
        hub_model_id: Model ID for the Hub
        hub_token: Hugging Face token
        hub_private: Whether to make the repository private
    """
    logger.info("Custom Embedding Training Mode with LangChain Integration")
    logger.info("=" * 50)
    
    # Initialize RAG system
    rag = create_rag_instance(max_chunk_size=chunk_size)
    
    # Check if PDFs exist first
    pdf_files = list(rag.rag_dir.glob("*.pdf"))
    if not pdf_files:
        logger.error(f"No PDF files found in {rag.rag_dir}")
        logger.info("Add PDF files to the RAG directory first")
        return
    
    logger.info(f"Found {len(pdf_files)} PDF files for training with LangChain loaders")
    if push_to_hub:
        logger.info(f"Training will be pushed to Hub: {hub_model_id or 'auto-generated'}")
        logger.info(f"Repository will be {'private' if hub_private else 'public'}")
    
    # Train custom embedding model with hub parameters
    success = rag.train_custom_embedding_model(
        base_model=base_model,
        push_to_hub=push_to_hub,
        hub_model_id=hub_model_id,
        hub_token=hub_token,
        hub_private=hub_private
    )
    
    if success:
        logger.info("Embedding training completed with LangChain workflow!")
        if push_to_hub and hub_model_id:
            logger.info(f"Model successfully uploaded to: https://huggingface.co/{hub_model_id}")
        logger.info("Now run with --mode custom to use the custom model:")
        logger.info("   python main_rag.py --mode custom")
    else:
        logger.error("Embedding training failed!")


def run_custom_mode(chunk_size: int = 256, max_workers: int = None, batch_size: int = 1000):
    """Run the system using custom-trained embeddings with LangChain integration."""
    logger.info("Custom Embedding Mode with LangChain")
    logger.info("=" * 50)
    
    # Initialize RAG system with custom embeddings
    rag = create_rag_instance(use_custom_embedding=True, max_chunk_size=chunk_size)
    
    # Process PDFs
    success = process_pdfs(rag, max_workers=max_workers, batch_size=batch_size)
    
    if success:
        # Run Q&A session
        run_qa_session(rag)
    else:
        logger.error("Failed to process PDFs")


def run_normal_mode(chunk_size: int = 256, max_workers: int = None, batch_size: int = 1000):
    """Run the system in normal processing mode with LangChain integration."""
    logger.info("Normal Processing Mode with LangChain")
    logger.info("=" * 50)
    
    # Initialize RAG system
    rag = create_rag_instance(max_chunk_size=chunk_size)
    
    # Process PDFs
    success = process_pdfs(rag, max_workers=max_workers, batch_size=batch_size)
    
    if success:
        # Run Q&A session
        run_qa_session(rag)
    else:
        logger.error("Failed to process PDFs")


def run_streamlit_mode(use_custom: bool = False, chunk_size: int = 256, max_workers: int = None, batch_size: int = 1000):
    """Run the system in Streamlit chat mode with LangChain integration.
    
    Args:
        use_custom: Whether to use custom embeddings
        chunk_size: Maximum tokens per chunk
        max_workers: Number of parallel workers
        batch_size: Batch size for processing
    """
    logger.info("Starting Streamlit Chat Interface with LangChain")
    logger.info("=" * 50)
    
    # Check if custom model exists when requested
    if use_custom:
        custom_model_path = EMBEDDINGS_DIR / "custom_model"
        if not custom_model_path.exists():
            logger.error(f"Custom model requested but not found at {custom_model_path}")
            logger.info("Train a custom model first with: python main_rag.py --mode train")
            return
        logger.info("Using custom embeddings for Streamlit interface with LangChain")
    else:
        logger.info("Using standard embeddings for Streamlit interface with LangChain")
    
    # Initialize RAG system
    rag = create_rag_instance(use_custom_embedding=use_custom, max_chunk_size=chunk_size)
    
    # Process PDFs
    success = process_pdfs(rag, max_workers=max_workers, batch_size=batch_size)
    
    if success:
        # Start Streamlit chat interface
        rag.streamlit_chat()
    else:
        logger.error("Failed to process PDFs - cannot start Streamlit interface")


def run_export_mode(
    chunk_size: int = 256,
    repo_id: str = None,
    hf_filename: str = "rag_document_chunks.jsonl",
    repo_type: str = "dataset",
    private: bool = True,
    hub_token: str = None
):
    """Run the system in export mode to save chunks to JSONL and upload to Hugging Face.
    
    Args:
        chunk_size: Maximum tokens per chunk
        repo_id: Hugging Face repository ID (username/repo-name)
        hf_filename: Name for the file in the HF repository
        repo_type: Type of repository ("dataset" or "model")
        private: Whether the repository should be private
        hub_token: Hugging Face token for authentication
    """
    logger.info("Export Mode - Save Chunks to JSONL and Upload to Hugging Face")
    logger.info("=" * 50)
    
    # Initialize RAG system
    rag = create_rag_instance(max_chunk_size=chunk_size)
    
    # Check if PDFs exist first
    pdf_files = list(rag.rag_dir.glob("*.pdf"))
    if not pdf_files:
        logger.error(f"No PDF files found in {rag.rag_dir}")
        logger.info("Add PDF files to the RAG directory first")
        return
    
    logger.info(f"Found {len(pdf_files)} PDF files for export")
    
    # Export all chunks to JSONL
    logger.info("Exporting chunks to JSONL...")
    jsonl_path = rag.export_all_chunks_to_jsonl()
    
    if not jsonl_path:
        logger.error("Failed to export chunks to JSONL")
        return
    
    logger.info(f"Successfully exported chunks to: {jsonl_path}")
    
    # Upload to Hugging Face if repo_id is provided
    if repo_id:
        logger.info(f"Uploading to Hugging Face repository: {repo_id}")
        success = rag.upload_chunks_to_huggingface(
            local_file_path=jsonl_path,
            repo_id=repo_id,
            hf_filename=hf_filename,
            repo_type=repo_type,
            private=private,
            token=hub_token
        )
        
        if success:
            logger.info(f"Successfully uploaded to: https://huggingface.co/{repo_id}/{hf_filename}")
        else:
            logger.error("Failed to upload to Hugging Face")
    else:
        logger.info("Skipping Hugging Face upload (no repo_id provided)")
        logger.info(f"JSONL file available at: {jsonl_path}")


def create_argument_parser():
    """Create and configure the argument parser with LangChain integration details."""
    parser = argparse.ArgumentParser(
        description="PDF RAG System with LangChain Integration - Process and query PDF documents using LangChain loaders, text splitters, and vector stores",
        formatter_class=argparse.RawDescriptionHelpFormatter,
        epilog="""
Examples:
  %(prog)s                           # Normal mode with LangChain PyMuPDFLoader and standard embeddings
  %(prog)s --mode rebuild            # Rebuild vector store from scratch using LangChain workflow
  %(prog)s --mode train              # Train custom embeddings with LangChain loaders
  %(prog)s --mode train --push-to-hub --hub-model-id "myusername/my-embedding-model"  # Train and push to Hub
  %(prog)s --mode train --push-to-hub --hub-private  # Train and push to private Hub repo
  %(prog)s --mode custom             # Use custom embeddings with LangChain integration
  %(prog)s --mode streamlit          # Start Streamlit chat interface with LangChain
  %(prog)s --mode streamlit --custom # Streamlit with custom embeddings and LangChain
  %(prog)s --mode export --repo-id "username/rag-docs"  # Export chunks to JSONL and upload to HF

LangChain Components Used:
  - PyMuPDFLoader/PyPDFLoader for fast PDF extraction
  - SentenceTransformersTokenTextSplitter for intelligent chunking
  - HuggingFaceEmbeddings for embedding generation
  - FAISS vector store for similarity search
  - ChatPromptTemplate/PromptTemplate for structured prompts

Note: For pushing to Hugging Face Hub, add your token to .env file:
  HUGGINGFACE_HUB_TOKEN=hf_xxxxxxxxx
  or login via: huggingface-hub login
        """
    )
    
    parser.add_argument(
        "--mode",
        choices=["normal", "rebuild", "train", "custom", "streamlit", "export"],
        default="normal",
        help="Operating mode (default: normal)"
    )
    
    parser.add_argument(
        "--custom",
        action="store_true",
        help="Use custom trained embeddings (only applicable to streamlit mode)"
    )
    
    parser.add_argument(
        "--max-workers",
        type=int,
        default=None,
        help="Number of parallel workers for PDF processing (default: CPU count * 2)"
    )
    
    parser.add_argument(
        "--batch-size",
        type=int,
        default=1000,
        help="Batch size for processing chunks (default: 1000)"
    )
    
    parser.add_argument(
        "--chunk-size",
        type=int,
        default=256,
        help="Maximum tokens per chunk (default: 256)"
    )
    
    # Training-specific arguments
    parser.add_argument(
        "--base-model",
        type=str,
        default="sentence-transformers/all-MiniLM-L6-v2",
        help="Base model to fine-tune (default: sentence-transformers/all-MiniLM-L6-v2)"
    )
    
    parser.add_argument(
        "--push-to-hub",
        action="store_true",
        help="Push trained model to Hugging Face Hub (only for train mode)"
    )
    
    parser.add_argument(
        "--hub-model-id",
        type=str,
        default=None,
        help="Model ID for Hugging Face Hub (e.g., 'username/model-name'). Auto-generated if not provided."
    )
    
    parser.add_argument(
        "--hub-token",
        type=str,
        default=None,
        help="Hugging Face token for authentication (automatically loaded from HUGGINGFACE_HUB_TOKEN or HF_TOKEN env vars if not provided)"
    )
    
    parser.add_argument(
        "--hub-private",
        action="store_true",
        help="Make the Hugging Face repository private (default: public)"
    )
    
    # Export-specific arguments
    parser.add_argument(
        "--repo-id",
        type=str,
        default=None,
        help="Hugging Face repository ID for uploading chunks (e.g., 'username/rag-docs')"
    )
    
    parser.add_argument(
        "--hf-filename",
        type=str,
        default="rag_document_chunks.jsonl",
        help="Name for the file in the Hugging Face repository (default: rag_document_chunks.jsonl)"
    )
    
    parser.add_argument(
        "--repo-type",
        type=str,
        choices=["dataset", "model"],
        default="dataset",
        help="Type of Hugging Face repository (default: dataset)"
    )
    
    parser.add_argument(
        "--private",
        action="store_true",
        help="Make the Hugging Face repository private (default: True)"
    )
    
    return parser


<<<<<<< HEAD
def main():
    """Main function to handle different execution modes."""
    logger.info("PDF RAG System Starting...")
    logger.info("Project structure:")
    logger.info(f"   Script: {SCRIPT_DIR}")
    logger.info(f"   Project root: {PROJECT_ROOT}")
    logger.info(f"   RAG directory: {RAG_DIR}")
    logger.info(f"   Results: {RESULTS_DIR}")
    logger.info(f"   Embeddings: {EMBEDDINGS_DIR}")
    
    # Parse command line arguments
    parser = create_argument_parser()
    args = parser.parse_args()
    
    # Route to appropriate mode
    try:
        if args.mode == "rebuild":
            run_rebuild_mode(chunk_size=args.chunk_size)
        elif args.mode == "train":
            run_training_mode(
                chunk_size=args.chunk_size,
                base_model=args.base_model,
                push_to_hub=args.push_to_hub,
                hub_model_id=args.hub_model_id,
                hub_token=args.hub_token,
                hub_private=args.hub_private
            )
        elif args.mode == "custom":
            run_custom_mode(chunk_size=args.chunk_size, max_workers=args.max_workers, batch_size=args.batch_size)
        elif args.mode == "streamlit":
            run_streamlit_mode(use_custom=args.custom, chunk_size=args.chunk_size, max_workers=args.max_workers, batch_size=args.batch_size)
        elif args.mode == "export":
            run_export_mode(
                chunk_size=args.chunk_size,
                repo_id=args.repo_id,
                hf_filename=args.hf_filename,
                repo_type=args.repo_type,
                private=args.private,
                hub_token=args.hub_token
            )
        else:  # normal mode
            run_normal_mode(chunk_size=args.chunk_size, max_workers=args.max_workers, batch_size=args.batch_size)
    except Exception as e:
        logger.error(f"Error in {args.mode} mode: {e}")
        raise
=======
        logger.info(f"Answer:\n{result['answer']}")
        logger.info("Sources:")
        for source, score in zip(result["sources"], result["retrieval_scores"]):
            logger.info(f"- {source} (Score: {score:.3f})")
        logger.info(f"Documents used: {result['context_docs']}")
>>>>>>> ee09579a


if __name__ == "__main__":
    main()<|MERGE_RESOLUTION|>--- conflicted
+++ resolved
@@ -13,10 +13,6 @@
 import time
 from pathlib import Path
 from dotenv import load_dotenv
-<<<<<<< HEAD
-import logging
-
-=======
 import multiprocessing as mp
 from concurrent.futures import ProcessPoolExecutor, as_completed
 import logging
@@ -32,7 +28,6 @@
 from transformers import AutoModelForCausalLM, AutoTokenizer, pipeline
 import torch
 
->>>>>>> ee09579a
 # Configure logging
 logging.basicConfig(
     level=logging.INFO,
@@ -55,135 +50,15 @@
 RAG_DIR.mkdir(exist_ok=True)
 EMBEDDINGS_DIR.mkdir(exist_ok=True)
 
-<<<<<<< HEAD
-=======
 print(f"Script location: {SCRIPT_DIR}")
 print(f"Project root: {PROJECT_ROOT}")
 print(f"RAG directory: {RAG_DIR}")
 print(f"Embeddings directory: {EMBEDDINGS_DIR}")
 
->>>>>>> ee09579a
 # Load environment variables from .env file (look in script directory first)
 env_file = PROJECT_ROOT / ".env"
 if env_file.exists():
     load_dotenv(env_file)
-<<<<<<< HEAD
-else:
-    load_dotenv()  # Try default locations
-
-# Import RAG utilities
-from utils.rag_utils import PDFRAG
-
-# Import PDF utilities for document extraction
-from utils.pdf_utils import (
-    extract_documents_from_single_pdf,
-    extract_documents_from_multiple_pdfs,
-    check_pymupdf_installation,
-)
-
-
-def create_rag_instance(use_custom_embedding: bool = False, max_chunk_size: int = 256) -> PDFRAG:
-    """Create a PDFRAG instance with LangChain integration and specified configuration.
-    
-    Args:
-        use_custom_embedding: Whether to use custom trained embeddings
-        max_chunk_size: Maximum tokens per chunk
-        
-    Returns:
-        Configured PDFRAG instance with LangChain components
-    """
-    if use_custom_embedding:
-        custom_model_path = EMBEDDINGS_DIR / "custom_model"
-        if not custom_model_path.exists():
-            logger.error(f"No custom model found at {custom_model_path}")
-            logger.info("Train a custom model first with: python main_rag.py --mode train")
-            raise FileNotFoundError(f"Custom model not found at {custom_model_path}")
-        
-        logger.info(f"Using custom embedding model from: {custom_model_path}")
-        return PDFRAG(
-            max_chunk_size=max_chunk_size,
-            similarity_threshold=0.1,
-            use_custom_embedding=True,
-            custom_embedding_path=str(custom_model_path),
-            project_root=PROJECT_ROOT,
-            rag_dir=RAG_DIR,
-            results_dir=RESULTS_DIR,
-            embeddings_dir_path=EMBEDDINGS_DIR,
-        )
-    else:
-        return PDFRAG(
-            max_chunk_size=max_chunk_size,
-            similarity_threshold=0.1,
-            project_root=PROJECT_ROOT,
-            rag_dir=RAG_DIR,
-            results_dir=RESULTS_DIR,
-            embeddings_dir_path=EMBEDDINGS_DIR,
-        )
-
-
-def process_pdfs(rag_instance: PDFRAG, max_workers: int = None, batch_size: int = 1000) -> bool:
-    """Process PDF files using the LangChain-integrated RAG instance.
-    
-    Args:
-        rag_instance: The PDFRAG instance to use
-        max_workers: Number of parallel workers
-        batch_size: Batch size for processing chunks
-        
-    Returns:
-        True if processing was successful, False otherwise
-    """
-    # Find PDF files using the stored RAG directory
-    pdf_files = list(rag_instance.rag_dir.glob("*.pdf"))
-    
-    logger.info(f"Found {len(pdf_files)} PDF files in {rag_instance.rag_dir}")
-    for i, pdf_file in enumerate(pdf_files, 1):
-        size_mb = pdf_file.stat().st_size / (1024 * 1024)
-        logger.info(f"  {i}. {pdf_file.name} ({size_mb:.1f} MB)")
-    
-    if not pdf_files:
-        logger.warning(f"No PDF files found in {rag_instance.rag_dir}")
-        logger.info("Add PDF files to the RAG directory:")
-        logger.info(f"   cp your_pdfs/*.pdf {rag_instance.rag_dir}/")
-        return False
-    
-    # Process all PDFs using LangChain workflow
-    logger.info("Starting parallel processing with LangChain loaders and GPU acceleration...")
-    start_time = time.time()
-    
-    # Use parallel processing with optimized settings
-    rag_instance.add_multiple_pdfs(
-        [str(f) for f in pdf_files],
-        max_workers=max_workers,
-        batch_size=batch_size
-    )
-    
-    # Log processing summary
-    total_time = time.time() - start_time
-    logger.info(f"Total processing time with LangChain workflow: {total_time:.1f} seconds")
-    
-    if rag_instance.vector_store:
-        total_vectors = rag_instance.vector_store.index.ntotal
-        logger.info(f"Total vectors: {total_vectors}")
-        logger.info(f"Speed: {total_vectors/total_time:.1f} vectors/second")
-        return True
-    else:
-        logger.error(f"Processing failed after {total_time:.1f} seconds")
-        return False
-
-
-def run_qa_session(rag_instance: PDFRAG):
-    """Run an interactive Q&A session with the LangChain-integrated RAG system.
-    
-    Args:
-        rag_instance: The PDFRAG instance to use for Q&A
-    """
-    # Check vector store status
-    if rag_instance.vector_store is not None:
-        logger.info(f"Vector store loaded with {rag_instance.vector_store.index.ntotal} vectors")
-        rag_instance.debug_vector_store()  # Add debug analysis
-    else:
-        logger.error("Vector store not loaded - cannot run Q&A session")
-=======
     print(f"Loaded .env from: {env_file}")
 else:
     load_dotenv()  # Try default locations
@@ -322,6 +197,29 @@
 
         # Store detected RAG directory for later use
         self.rag_dir = detected_rag_dir
+import logging
+
+# Configure logging
+logging.basicConfig(
+    level=logging.INFO,
+    format="%(asctime)s - %(levelname)s - %(message)s",
+    datefmt="%Y-%m-%d %H:%M:%S",
+)
+logger = logging.getLogger(__name__)
+
+# Get the directory where this script is located
+SCRIPT_DIR = Path(__file__).parent.absolute()
+PROJECT_ROOT = SCRIPT_DIR  # Assuming the script is in the project root
+
+# Set up project directories relative to script location
+RESULTS_DIR = PROJECT_ROOT / "results_model"
+RAG_DIR = PROJECT_ROOT / "RAG"
+EMBEDDINGS_DIR = RESULTS_DIR / "embeddings"
+
+# Create necessary directories
+RESULTS_DIR.mkdir(exist_ok=True)
+RAG_DIR.mkdir(exist_ok=True)
+EMBEDDINGS_DIR.mkdir(exist_ok=True)
 
         # Initialize text splitter with token-based length function
         self.text_splitter = RecursiveCharacterTextSplitter(
@@ -1126,9 +1024,126 @@
     if rag.vector_store is not None:
         logger.info(f"Vector store status: LOADED with {rag.vector_store.index.ntotal} vectors")
         rag.debug_vector_store()  # Add debug analysis
+# Load environment variables from .env file (look in script directory first)
+env_file = PROJECT_ROOT / ".env"
+if env_file.exists():
+    load_dotenv(env_file)
+else:
+    load_dotenv()  # Try default locations
+
+# Import RAG utilities
+from utils.rag_utils import PDFRAG
+
+# Import PDF utilities for document extraction
+from utils.pdf_utils import (
+    extract_documents_from_single_pdf,
+    extract_documents_from_multiple_pdfs,
+    check_pymupdf_installation,
+)
+
+
+def create_rag_instance(use_custom_embedding: bool = False, max_chunk_size: int = 256) -> PDFRAG:
+    """Create a PDFRAG instance with LangChain integration and specified configuration.
+    
+    Args:
+        use_custom_embedding: Whether to use custom trained embeddings
+        max_chunk_size: Maximum tokens per chunk
+        
+    Returns:
+        Configured PDFRAG instance with LangChain components
+    """
+    if use_custom_embedding:
+        custom_model_path = EMBEDDINGS_DIR / "custom_model"
+        if not custom_model_path.exists():
+            logger.error(f"No custom model found at {custom_model_path}")
+            logger.info("Train a custom model first with: python main_rag.py --mode train")
+            raise FileNotFoundError(f"Custom model not found at {custom_model_path}")
+        
+        logger.info(f"Using custom embedding model from: {custom_model_path}")
+        return PDFRAG(
+            max_chunk_size=max_chunk_size,
+            similarity_threshold=0.1,
+            use_custom_embedding=True,
+            custom_embedding_path=str(custom_model_path),
+            project_root=PROJECT_ROOT,
+            rag_dir=RAG_DIR,
+            results_dir=RESULTS_DIR,
+            embeddings_dir_path=EMBEDDINGS_DIR,
+        )
+    else:
+        return PDFRAG(
+            max_chunk_size=max_chunk_size,
+            similarity_threshold=0.1,
+            project_root=PROJECT_ROOT,
+            rag_dir=RAG_DIR,
+            results_dir=RESULTS_DIR,
+            embeddings_dir_path=EMBEDDINGS_DIR,
+        )
+
+
+def process_pdfs(rag_instance: PDFRAG, max_workers: int = None, batch_size: int = 1000) -> bool:
+    """Process PDF files using the LangChain-integrated RAG instance.
+    
+    Args:
+        rag_instance: The PDFRAG instance to use
+        max_workers: Number of parallel workers
+        batch_size: Batch size for processing chunks
+        
+    Returns:
+        True if processing was successful, False otherwise
+    """
+    # Find PDF files using the stored RAG directory
+    pdf_files = list(rag_instance.rag_dir.glob("*.pdf"))
+    
+    logger.info(f"Found {len(pdf_files)} PDF files in {rag_instance.rag_dir}")
+    for i, pdf_file in enumerate(pdf_files, 1):
+        size_mb = pdf_file.stat().st_size / (1024 * 1024)
+        logger.info(f"  {i}. {pdf_file.name} ({size_mb:.1f} MB)")
+    
+    if not pdf_files:
+        logger.warning(f"No PDF files found in {rag_instance.rag_dir}")
+        logger.info("Add PDF files to the RAG directory:")
+        logger.info(f"   cp your_pdfs/*.pdf {rag_instance.rag_dir}/")
+        return False
+    
+    # Process all PDFs using LangChain workflow
+    logger.info("Starting parallel processing with LangChain loaders and GPU acceleration...")
+    start_time = time.time()
+    
+    # Use parallel processing with optimized settings
+    rag_instance.add_multiple_pdfs(
+        [str(f) for f in pdf_files],
+        max_workers=max_workers,
+        batch_size=batch_size
+    )
+    
+    # Log processing summary
+    total_time = time.time() - start_time
+    logger.info(f"Total processing time with LangChain workflow: {total_time:.1f} seconds")
+    
+    if rag_instance.vector_store:
+        total_vectors = rag_instance.vector_store.index.ntotal
+        logger.info(f"Total vectors: {total_vectors}")
+        logger.info(f"Speed: {total_vectors/total_time:.1f} vectors/second")
+        return True
+    else:
+        logger.error(f"Processing failed after {total_time:.1f} seconds")
+        return False
+
+
+def run_qa_session(rag_instance: PDFRAG):
+    """Run an interactive Q&A session with the LangChain-integrated RAG system.
+    
+    Args:
+        rag_instance: The PDFRAG instance to use for Q&A
+    """
+    # Check vector store status
+    if rag_instance.vector_store is not None:
+        logger.info(f"Vector store loaded with {rag_instance.vector_store.index.ntotal} vectors")
+        rag_instance.debug_vector_store()  # Add debug analysis
     else:
         logger.error("Vector store status: NOT LOADED")
->>>>>>> ee09579a
+        logger.error("Vector store not loaded - cannot run Q&A session")
         return
     
     # Example questions
@@ -1143,7 +1158,13 @@
     ]
     
     for question in questions:
-<<<<<<< HEAD
+        logger.info(f"\n{'='*80}")
+        logger.info(f"Question: {question}")
+        logger.info("-" * 80)
+
+        # Show retrieved documents with no score threshold for debugging
+        logger.info("Retrieved Documents (no threshold):")
+        retrieved = rag.retrieve_documents(question, k=5, score_threshold=None)
         logger.info("=" * 80)
         logger.info(f"Question: {question}")
         logger.info("-" * 80)
@@ -1152,27 +1173,24 @@
         logger.info("Retrieved Documents:")
         retrieved = rag_instance.retrieve_documents(question, k=10, score_threshold=0.5)
         for i, doc in enumerate(retrieved):
-            logger.info(f"{i+1}. Book: {doc['book']} | Page: {doc['page']} | Score: {doc['score']:.3f}")
-            logger.info(f"   Content: {doc['content'][:200]}...")
-        
-=======
-        logger.info(f"\n{'='*80}")
-        logger.info(f"Question: {question}")
-        logger.info("-" * 80)
-
-        # Show retrieved documents with no score threshold for debugging
-        logger.info("Retrieved Documents (no threshold):")
-        retrieved = rag.retrieve_documents(question, k=5, score_threshold=None)
-        for i, doc in enumerate(retrieved):
             logger.info(f"\n{i+1}. Book: {doc['book']}")
             logger.info(f"   Page: {doc['page']}")
             logger.info(f"   Score: {doc['score']:.3f}")
             logger.info(f"   Content: {doc['content'][:200]}...")
 
->>>>>>> ee09579a
+            logger.info(f"{i+1}. Book: {doc['book']} | Page: {doc['page']} | Score: {doc['score']:.3f}")
+            logger.info(f"   Content: {doc['content'][:200]}...")
+        
         if not retrieved:
             logger.warning("No documents retrieved! There might be an issue with the embeddings.")
+            logger.warning("No documents retrieved! There might be an issue with the embeddings.")
             continue
+
+        # Generate answer
+        result = rag.generate_answer(question, score_threshold=None)
+
+        logger.info(f"Answer:\n{result['answer']}")
+        logger.info("Sources:")
         
         # Generate answer using LangChain prompt templates
         result = rag_instance.generate_answer(question, score_threshold=0.5)
@@ -1183,6 +1201,8 @@
         # Use logger for sources (operational information)
         logger.info("Sources:")
         for source, score in zip(result["sources"], result["retrieval_scores"]):
+            logger.info(f"- {source} (Score: {score:.3f})")
+        logger.info(f"Documents used: {result['context_docs']}")
             logger.info(f"- {source} (Score: {score:.3f})")
         logger.info(f"Documents used: {result['context_docs']}")
 
@@ -1534,7 +1554,6 @@
     return parser
 
 
-<<<<<<< HEAD
 def main():
     """Main function to handle different execution modes."""
     logger.info("PDF RAG System Starting...")
@@ -1580,13 +1599,6 @@
     except Exception as e:
         logger.error(f"Error in {args.mode} mode: {e}")
         raise
-=======
-        logger.info(f"Answer:\n{result['answer']}")
-        logger.info("Sources:")
-        for source, score in zip(result["sources"], result["retrieval_scores"]):
-            logger.info(f"- {source} (Score: {score:.3f})")
-        logger.info(f"Documents used: {result['context_docs']}")
->>>>>>> ee09579a
 
 
 if __name__ == "__main__":
