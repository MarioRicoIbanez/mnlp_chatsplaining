import os
import torch
import logging
from pathlib import Path
from datasets import load_dataset
from transformers import (
    AutoTokenizer,
    AutoModelForCausalLM,
    BitsAndBytesConfig,
)
from peft import LoraConfig, PeftModel
from trl import SFTConfig, SFTTrainer, DataCollatorForCompletionOnlyLM
<<<<<<< HEAD
from trl import SFTConfig, SFTTrainer, DataCollatorForCompletionOnlyLM
=======
>>>>>>> daeaaf27
from huggingface_hub import HfApi
import json
import sys

# Add parent directory to path
SCRIPT_DIR = Path(__file__).parent.absolute()
sys.path.append(str(SCRIPT_DIR.parent))

# Import MMLU formatting functions and constants
from utils.dataset_utils import (
    MMLU_CHAT_TEMPLATE_JINJA,
    MMLU_SYSTEM_MESSAGE_CONTENT,
    format_mmlu_prompt,
    format_mmlu_target,
)

# Configure logging
logging.basicConfig(
    level=logging.INFO,
    format="%(asctime)s - %(levelname)s - %(message)s",
)
logger = logging.getLogger(__name__)

# Directories
OUTPUT_DIR = SCRIPT_DIR / "safety_model_output"
OUTPUT_DIR.mkdir(parents=True, exist_ok=True)

# Configuration
MODEL_NAME = "Qwen/Qwen3-0.6B"  # Using available model
DATASET_NAME = "RikoteMaster/sanity_check_dataset"
MAX_LENGTH = 2048
EPOCHS = 5
HF_TOKEN = ""
REPO_NAME = "RikoteMaster/sanity_check_model"

# Define LETTER_INDICES for consistent choice formatting
LETTER_INDICES = "ABCD"

# Content for the system message in our MMLU template
MMLU_SYSTEM_MESSAGE_CONTENT = "The following are multiple choice questions (with answers) about knowledge and skills in advanced master-level STEM courses.\nJust answer with A, B, C, or D."

# Custom MMLU chat template
# This template assumes messages will have:
# 1. An optional "system" message (we'll use MMLU_SYSTEM_MESSAGE_CONTENT)
# 2. A "user" message with the formatted question and "Answer:"
# And will add the assistant prompt
MY_MMLU_CHAT_TEMPLATE_JINJA = (
    "{% for message in messages %}"
        "{% if message['role'] == 'system' %}"
            "{{ '<|im_start|>system\n' + message['content'] + '<|im_end|>\n' }}"
        "{% elif message['role'] == 'user' %}"
            "{{ '<|im_start|>user\n' + message['content'] + '<|im_end|>\n' }}"
        "{% elif message['role'] == 'assistant' %}"  # For completion during training
            "{{ '<|im_start|>assistant\n' + message['content'] + '<|im_end|>\n' }}"
        "{% endif %}"
    "{% endfor %}"
    "{% if add_generation_prompt %}"  # SFTTrainer/lighteval will use this for assistant turn start
        "{{ '<|im_start|>assistant\n' }}"
    "{% endif %}"
)

def format_mmlu_prompt(question: str, choices: list[str], tokenizer) -> str:
    """Format prompt using our custom MMLU chat template.
    
    This matches the format used in lighteval's MCQATask with loglikelihood_acc_norm,
    using our custom MMLU chat template instead of Qwen3's default.
    """
    # Format choices as A. choice1\nB. choice2\n...
    choices_str = "\n".join(f"{LETTER_INDICES[i]}. {choice}" for i, choice in enumerate(choices))
    
    # Content for the user message
    # Note: We don't include the system message content here as it's handled by the template
    user_content = f"{question}\n{choices_str}\nAnswer:"
    
    # Create messages list for our custom template
    messages = [
        {"role": "system", "content": MMLU_SYSTEM_MESSAGE_CONTENT},
        {"role": "user", "content": user_content.strip()}
    ]
    
    # Apply our custom MMLU chat template
    return tokenizer.apply_chat_template(
        messages,
        tokenize=False,
        add_generation_prompt=True
    )

def format_mmlu_target(answer_index: int) -> str:
    """Format target exactly as lighteval expects for loglikelihood calculation.
    
    This matches how lighteval constructs the continuation for loglikelihood calculation.
    The space before the letter is crucial for tokenization alignment.
    """
    return f" {chr(65 + answer_index)}"  # Note the space before the letter

def main():
    # Load dataset
    logger.info("Loading dataset...")
    dataset = load_dataset(DATASET_NAME)
    
    # Handle different dataset structures
    if "train" in dataset:
        full_dataset = dataset["train"]
    else:
        # If no train split, use the first available split
        full_dataset = dataset[list(dataset.keys())[0]]
    
    # Create train/eval split
    logger.info("Creating train/eval split...")
    split = full_dataset.train_test_split(test_size=0.001, seed=42)
    train_dataset = split["train"]
    eval_dataset = split["test"]
    
    logger.info(f"Train size: {len(train_dataset)}, Eval size: {len(eval_dataset)}")
    
    # Load tokenizer
    logger.info("Loading tokenizer...")
    tokenizer = AutoTokenizer.from_pretrained(MODEL_NAME, trust_remote_code=True)
    if tokenizer.pad_token is None:
        tokenizer.pad_token = tokenizer.eos_token
    
    # Log original chat template
    logger.info("Original chat template (from Qwen3 default):")
    logger.info(tokenizer.chat_template)
    
    # Set our custom MMLU chat template
    logger.info("Setting custom MMLU chat template...")
<<<<<<< HEAD
    tokenizer.chat_template = MMLU_CHAT_TEMPLATE_JINJA
=======
    tokenizer.chat_template = MY_MMLU_CHAT_TEMPLATE_JINJA
>>>>>>> daeaaf27
    logger.info("Custom MMLU chat template:")
    logger.info(tokenizer.chat_template)
    
    # Determine response template for DataCollatorForCompletionOnlyLM
    logger.info("Determining response template for data collator...")
    try:
        # Try to get response template programmatically using our custom template
        dummy_messages = [
            {"role": "system", "content": "System test"},
            {"role": "user", "content": "User test"}
        ]
        prompt_with_gen = tokenizer.apply_chat_template(
            dummy_messages,
            tokenize=False,
            add_generation_prompt=True
        )
        prompt_without_gen = tokenizer.apply_chat_template(
            dummy_messages,
            tokenize=False,
            add_generation_prompt=False
        )
        response_template_str = prompt_with_gen[len(prompt_without_gen):]
        
        if not response_template_str.strip():
            raise ValueError("Empty response template")
            
        # Verify the response template matches what we expect
        logger.info(f"Response template string: '{response_template_str}'")
        logger.info(f"Response template tokens: {tokenizer.encode(response_template_str, add_special_tokens=False)}")
            
    except Exception as e:
        logger.warning(f"Could not determine response template programmatically: {e}")
        # Fallback to known template
        response_template_str = "<|im_start|>assistant\n"
        logger.warning(f"Using fallback response template: '{response_template_str}'")
    
    logger.info(f"Using response template: '{response_template_str}'")
    response_template_ids = tokenizer.encode(response_template_str, add_special_tokens=False)
    
    if not response_template_ids:
        raise ValueError(f"Response template '{response_template_str}' encoded to empty IDs")
    
    # Create data collator for completion-only loss
    data_collator = DataCollatorForCompletionOnlyLM(
        response_template=response_template_ids,
        tokenizer=tokenizer
    )
    
    # Formatting function that uses our custom MMLU template
    def formatting_func(example):
        """Format example using our custom MMLU template.
        
        This ensures the model learns to assign high probability to the correct
        answer letter in the exact format used by loglikelihood_acc_norm.
        """
        # Format prompt using our custom template
        prompt = format_mmlu_prompt(example["question"], example["choices"], tokenizer)
        
        # Format target exactly as lighteval expects for loglikelihood
        target = format_mmlu_target(example["answer_index"])
        
        # Combine prompt and target for training
        full_text = prompt + target
        
        return full_text
<<<<<<< HEAD
        """Format example using our custom MMLU template.
        
        This ensures the model learns to assign high probability to the correct
        answer letter in the exact format used by loglikelihood_acc_norm.
        """
        # Format prompt using our custom template
        prompt = format_mmlu_prompt(example["question"], example["choices"], tokenizer)
        
        # Format target exactly as lighteval expects for loglikelihood
        target = format_mmlu_target(example["answer_index"])
        
        # Combine prompt and target for training
        full_text = prompt + target
        
        return full_text
=======
>>>>>>> daeaaf27
    
    # Quantization config
    bnb_config = BitsAndBytesConfig(
        load_in_4bit=True,
        bnb_4bit_compute_dtype=torch.float16,
        bnb_4bit_use_double_quant=True,
        bnb_4bit_quant_type="nf4",
    )
    
    # LoRA config
    peft_config = LoraConfig(
        r=16,
        lora_alpha=32,
        lora_dropout=0.1,
        bias="none",
        task_type="CAUSAL_LM",
        target_modules=["q_proj", "k_proj", "v_proj", "o_proj", "gate_proj", "up_proj", "down_proj"],
    )
    
    # SFT config
    sft_config = SFTConfig(
        output_dir=str(OUTPUT_DIR),
        num_train_epochs=EPOCHS,
        per_device_train_batch_size=4,
        per_device_eval_batch_size=4,
        gradient_accumulation_steps=4,
        gradient_checkpointing=True,
        warmup_steps=5,
        logging_steps=10,
        save_steps=50,
        eval_strategy="steps",
        eval_steps=50,
        save_total_limit=2,
        load_best_model_at_end=True,
        metric_for_best_model="loss",
        greater_is_better=False,
        bf16=torch.cuda.is_bf16_supported(),
        fp16=not torch.cuda.is_bf16_supported(),
        learning_rate=6e-4,
        weight_decay=0.01,
        max_grad_norm=1.0,
        report_to="none",
        max_length=MAX_LENGTH,
        packing=False,
        dataset_text_field="text",
        model_init_kwargs={
            "quantization_config": bnb_config,
            "device_map": "auto",
            "trust_remote_code": True,
            "torch_dtype": torch.float16,
        },
    )
    
    # Create trainer with custom MMLU formatting
    logger.info("Creating SFT trainer with custom MMLU formatting...")
<<<<<<< HEAD
    # Create trainer with custom MMLU formatting
    logger.info("Creating SFT trainer with custom MMLU formatting...")
=======
>>>>>>> daeaaf27
    trainer = SFTTrainer(
        model=MODEL_NAME,
        args=sft_config,
        train_dataset=train_dataset,
        eval_dataset=eval_dataset,
        peft_config=peft_config,
        formatting_func=formatting_func,
        data_collator=data_collator,  # Use completion-only data collator
<<<<<<< HEAD
        data_collator=data_collator,  # Use completion-only data collator
=======
>>>>>>> daeaaf27
    )
    
    # Train
    logger.info("Starting training...")
    trainer.train()
    
    # Save model locally first
    logger.info("Saving model locally...")
    trainer.save_model()
    
    # Save tokenizer with our custom template
    logger.info("Saving tokenizer with custom MMLU template...")
<<<<<<< HEAD
    # Save tokenizer with our custom template
    logger.info("Saving tokenizer with custom MMLU template...")
=======
>>>>>>> daeaaf27
    tokenizer.save_pretrained(str(OUTPUT_DIR))
    
    # Verify saved chat template
    logger.info("Verifying saved chat template...")
    saved_tokenizer = AutoTokenizer.from_pretrained(str(OUTPUT_DIR), trust_remote_code=True)
    logger.info("Chat template from saved tokenizer (should be custom MMLU):")
    logger.info(saved_tokenizer.chat_template)
    
<<<<<<< HEAD
    # Verify saved chat template
    logger.info("Verifying saved chat template...")
    saved_tokenizer = AutoTokenizer.from_pretrained(str(OUTPUT_DIR), trust_remote_code=True)
    logger.info("Chat template from saved tokenizer (should be custom MMLU):")
    logger.info(saved_tokenizer.chat_template)
    
=======
>>>>>>> daeaaf27
    # Fix the adapter_config.json to include base model info
    adapter_config_path = OUTPUT_DIR / "adapter_config.json"
    if adapter_config_path.exists():
        with open(adapter_config_path, 'r') as f:
            adapter_config = json.load(f)
        
        # Update base model path
        adapter_config["base_model_name_or_path"] = MODEL_NAME
        
        with open(adapter_config_path, 'w') as f:
            json.dump(adapter_config, f, indent=2)
    
    # Load the base model config and save it
    base_model = AutoModelForCausalLM.from_pretrained(
        MODEL_NAME,
        torch_dtype=torch.float16,
        trust_remote_code=True,
    )
    
    # Save the base model config
    base_config = base_model.config
    base_config.save_pretrained(str(OUTPUT_DIR))
    
    # Clean up base model
    del base_model
    torch.cuda.empty_cache()
    
    # Push to hub
    logger.info("Pushing to HuggingFace Hub...")
    
    api = HfApi()
    
    # Create repo if it doesn't exist
    try:
        api.create_repo(repo_id=REPO_NAME, token=HF_TOKEN, exist_ok=True)
    except Exception as e:
        logger.warning(f"Could not create repo: {e}")
    
    # Upload all files
    api.upload_folder(
        folder_path=str(OUTPUT_DIR),
        repo_id=REPO_NAME,
        token=HF_TOKEN,
    )
    
    # Create a comprehensive README
    readme_content = f"""---
base_model: {MODEL_NAME}
library_name: peft
license: apache-2.0
tags:
- generated_from_trainer
- trl
- sft
- multiple-choice
- question-answering
datasets:
- {DATASET_NAME}
model-index:
- name: {REPO_NAME.split('/')[-1]}
  results: []
---

# Sanity Check Model

This model is a fine-tuned version of [{MODEL_NAME}](https://huggingface.co/{MODEL_NAME}) on the [{DATASET_NAME}](https://huggingface.co/datasets/{DATASET_NAME}) dataset.

## Model Description

This is a LoRA (Low-Rank Adaptation) fine-tuned model for multiple choice question answering tasks, trained to match lighteval's MMLU format exactly.
<<<<<<< HEAD
This is a LoRA (Low-Rank Adaptation) fine-tuned model for multiple choice question answering tasks, trained to match lighteval's MMLU format exactly.
=======
>>>>>>> daeaaf27

### Training Details

- **Base Model**: {MODEL_NAME}
- **Fine-tuning Method**: LoRA (r=16, alpha=32)
- **Task**: Multiple Choice Question Answering (MCQA)
- **Training epochs**: {EPOCHS}
- **LoRA Target Modules**: q_proj, k_proj, v_proj, o_proj, gate_proj, up_proj, down_proj
- **Training Format**: Exact MMLU format for loglikelihood_acc_norm evaluation
- **Chat Template**: Uses custom MMLU chat template for consistent formatting
<<<<<<< HEAD
- **Training Format**: Exact MMLU format for loglikelihood_acc_norm evaluation
- **Chat Template**: Uses custom MMLU chat template for consistent formatting
=======
>>>>>>> daeaaf27

## Usage

### Using the model with PEFT

```python
from peft import AutoPeftModelForCausalLM
from transformers import AutoTokenizer

# Load model and tokenizer
model = AutoPeftModelForCausalLM.from_pretrained("{REPO_NAME}")
tokenizer = AutoTokenizer.from_pretrained("{REPO_NAME}")

# Example usage with exact MMLU format
<<<<<<< HEAD
# Example usage with exact MMLU format
=======
>>>>>>> daeaaf27
question = "What is 2+2?"
choices = ["3", "4", "5", "6"]
answer_index = 1  # Index of correct answer (B)

# Format choices as MMLU does
choices_str = "\\n".join(f"{{chr(65+i)}}. {{choice}}" for i, choice in enumerate(choices))

# Create messages in MMLU format
messages = [
<<<<<<< HEAD
# Format choices as MMLU does
choices_str = "\\n".join(f"{{chr(65+i)}}. {{choice}}" for i, choice in enumerate(choices))

# Create messages in MMLU format
messages = [
    {{
        "role": "system",
        "content": "The following are multiple choice questions (with answers) about knowledge and skills in advanced master-level STEM courses.\\nJust answer with A, B, C, or D."
    }},
    {{
        "role": "user",
        "content": f"{{question}}\\n{{choices_str}}\\nAnswer:"
    }}
]

# Apply chat template exactly as MMLU does
prompt = tokenizer.apply_chat_template(
    messages,
    tokenize=False,
    add_generation_prompt=True
        "role": "system",
        "content": "The following are multiple choice questions (with answers) about knowledge and skills in advanced master-level STEM courses.\\nJust answer with A, B, C, or D."
=======
    {{
        "role": "system",
        "content": "The following are multiple choice questions (with answers) about knowledge and skills in advanced master-level STEM courses.\\nJust answer with A, B, C, or D."
>>>>>>> daeaaf27
    }},
    {{
        "role": "user",
        "content": f"{{question}}\\n{{choices_str}}\\nAnswer:"
    }}
]

# Apply chat template exactly as MMLU does
prompt = tokenizer.apply_chat_template(
    messages,
    tokenize=False,
    add_generation_prompt=True
)

# Format target exactly as MMLU expects
target = f" {{chr(65 + answer_index)}}"  # Note the space before the letter

# Combine for generation
full_text = prompt + target

<<<<<<< HEAD
# Format target exactly as MMLU expects
target = f" {{chr(65 + answer_index)}}"  # Note the space before the letter

# Combine for generation
full_text = prompt + target

# Generate
inputs = tokenizer(full_text, return_tensors="pt")
inputs = tokenizer(full_text, return_tensors="pt")
=======
# Generate
inputs = tokenizer(full_text, return_tensors="pt")
>>>>>>> daeaaf27
outputs = model.generate(**inputs, max_new_tokens=10, temperature=0.1)

# Extract answer
answer = tokenizer.decode(outputs[0][len(inputs.input_ids[0]):], skip_special_tokens=True).strip()
print(f"Answer: {{answer}}")
"""
if __name__ == "__main__":
    main()
<|MERGE_RESOLUTION|>--- conflicted
+++ resolved
@@ -10,10 +10,7 @@
 )
 from peft import LoraConfig, PeftModel
 from trl import SFTConfig, SFTTrainer, DataCollatorForCompletionOnlyLM
-<<<<<<< HEAD
 from trl import SFTConfig, SFTTrainer, DataCollatorForCompletionOnlyLM
-=======
->>>>>>> daeaaf27
 from huggingface_hub import HfApi
 import json
 import sys
@@ -45,6 +42,7 @@
 MODEL_NAME = "Qwen/Qwen3-0.6B"  # Using available model
 DATASET_NAME = "RikoteMaster/sanity_check_dataset"
 MAX_LENGTH = 2048
+EPOCHS = 5
 EPOCHS = 5
 HF_TOKEN = ""
 REPO_NAME = "RikoteMaster/sanity_check_model"
@@ -109,6 +107,66 @@
     """
     return f" {chr(65 + answer_index)}"  # Note the space before the letter
 
+# Define LETTER_INDICES for consistent choice formatting
+LETTER_INDICES = "ABCD"
+
+# Content for the system message in our MMLU template
+MMLU_SYSTEM_MESSAGE_CONTENT = "The following are multiple choice questions (with answers) about knowledge and skills in advanced master-level STEM courses.\nJust answer with A, B, C, or D."
+
+# Custom MMLU chat template
+# This template assumes messages will have:
+# 1. An optional "system" message (we'll use MMLU_SYSTEM_MESSAGE_CONTENT)
+# 2. A "user" message with the formatted question and "Answer:"
+# And will add the assistant prompt
+MY_MMLU_CHAT_TEMPLATE_JINJA = (
+    "{% for message in messages %}"
+        "{% if message['role'] == 'system' %}"
+            "{{ '<|im_start|>system\n' + message['content'] + '<|im_end|>\n' }}"
+        "{% elif message['role'] == 'user' %}"
+            "{{ '<|im_start|>user\n' + message['content'] + '<|im_end|>\n' }}"
+        "{% elif message['role'] == 'assistant' %}"  # For completion during training
+            "{{ '<|im_start|>assistant\n' + message['content'] + '<|im_end|>\n' }}"
+        "{% endif %}"
+    "{% endfor %}"
+    "{% if add_generation_prompt %}"  # SFTTrainer/lighteval will use this for assistant turn start
+        "{{ '<|im_start|>assistant\n' }}"
+    "{% endif %}"
+)
+
+def format_mmlu_prompt(question: str, choices: list[str], tokenizer) -> str:
+    """Format prompt using our custom MMLU chat template.
+    
+    This matches the format used in lighteval's MCQATask with loglikelihood_acc_norm,
+    using our custom MMLU chat template instead of Qwen3's default.
+    """
+    # Format choices as A. choice1\nB. choice2\n...
+    choices_str = "\n".join(f"{LETTER_INDICES[i]}. {choice}" for i, choice in enumerate(choices))
+    
+    # Content for the user message
+    # Note: We don't include the system message content here as it's handled by the template
+    user_content = f"{question}\n{choices_str}\nAnswer:"
+    
+    # Create messages list for our custom template
+    messages = [
+        {"role": "system", "content": MMLU_SYSTEM_MESSAGE_CONTENT},
+        {"role": "user", "content": user_content.strip()}
+    ]
+    
+    # Apply our custom MMLU chat template
+    return tokenizer.apply_chat_template(
+        messages,
+        tokenize=False,
+        add_generation_prompt=True
+    )
+
+def format_mmlu_target(answer_index: int) -> str:
+    """Format target exactly as lighteval expects for loglikelihood calculation.
+    
+    This matches how lighteval constructs the continuation for loglikelihood calculation.
+    The space before the letter is crucial for tokenization alignment.
+    """
+    return f" {chr(65 + answer_index)}"  # Note the space before the letter
+
 def main():
     # Load dataset
     logger.info("Loading dataset...")
@@ -141,11 +199,7 @@
     
     # Set our custom MMLU chat template
     logger.info("Setting custom MMLU chat template...")
-<<<<<<< HEAD
     tokenizer.chat_template = MMLU_CHAT_TEMPLATE_JINJA
-=======
-    tokenizer.chat_template = MY_MMLU_CHAT_TEMPLATE_JINJA
->>>>>>> daeaaf27
     logger.info("Custom MMLU chat template:")
     logger.info(tokenizer.chat_template)
     
@@ -211,7 +265,6 @@
         full_text = prompt + target
         
         return full_text
-<<<<<<< HEAD
         """Format example using our custom MMLU template.
         
         This ensures the model learns to assign high probability to the correct
@@ -227,8 +280,6 @@
         full_text = prompt + target
         
         return full_text
-=======
->>>>>>> daeaaf27
     
     # Quantization config
     bnb_config = BitsAndBytesConfig(
@@ -284,11 +335,8 @@
     
     # Create trainer with custom MMLU formatting
     logger.info("Creating SFT trainer with custom MMLU formatting...")
-<<<<<<< HEAD
     # Create trainer with custom MMLU formatting
     logger.info("Creating SFT trainer with custom MMLU formatting...")
-=======
->>>>>>> daeaaf27
     trainer = SFTTrainer(
         model=MODEL_NAME,
         args=sft_config,
@@ -297,10 +345,7 @@
         peft_config=peft_config,
         formatting_func=formatting_func,
         data_collator=data_collator,  # Use completion-only data collator
-<<<<<<< HEAD
         data_collator=data_collator,  # Use completion-only data collator
-=======
->>>>>>> daeaaf27
     )
     
     # Train
@@ -313,11 +358,8 @@
     
     # Save tokenizer with our custom template
     logger.info("Saving tokenizer with custom MMLU template...")
-<<<<<<< HEAD
     # Save tokenizer with our custom template
     logger.info("Saving tokenizer with custom MMLU template...")
-=======
->>>>>>> daeaaf27
     tokenizer.save_pretrained(str(OUTPUT_DIR))
     
     # Verify saved chat template
@@ -326,15 +368,12 @@
     logger.info("Chat template from saved tokenizer (should be custom MMLU):")
     logger.info(saved_tokenizer.chat_template)
     
-<<<<<<< HEAD
     # Verify saved chat template
     logger.info("Verifying saved chat template...")
     saved_tokenizer = AutoTokenizer.from_pretrained(str(OUTPUT_DIR), trust_remote_code=True)
     logger.info("Chat template from saved tokenizer (should be custom MMLU):")
     logger.info(saved_tokenizer.chat_template)
     
-=======
->>>>>>> daeaaf27
     # Fix the adapter_config.json to include base model info
     adapter_config_path = OUTPUT_DIR / "adapter_config.json"
     if adapter_config_path.exists():
@@ -405,10 +444,7 @@
 ## Model Description
 
 This is a LoRA (Low-Rank Adaptation) fine-tuned model for multiple choice question answering tasks, trained to match lighteval's MMLU format exactly.
-<<<<<<< HEAD
 This is a LoRA (Low-Rank Adaptation) fine-tuned model for multiple choice question answering tasks, trained to match lighteval's MMLU format exactly.
-=======
->>>>>>> daeaaf27
 
 ### Training Details
 
@@ -419,11 +455,8 @@
 - **LoRA Target Modules**: q_proj, k_proj, v_proj, o_proj, gate_proj, up_proj, down_proj
 - **Training Format**: Exact MMLU format for loglikelihood_acc_norm evaluation
 - **Chat Template**: Uses custom MMLU chat template for consistent formatting
-<<<<<<< HEAD
 - **Training Format**: Exact MMLU format for loglikelihood_acc_norm evaluation
 - **Chat Template**: Uses custom MMLU chat template for consistent formatting
-=======
->>>>>>> daeaaf27
 
 ## Usage
 
@@ -438,10 +471,7 @@
 tokenizer = AutoTokenizer.from_pretrained("{REPO_NAME}")
 
 # Example usage with exact MMLU format
-<<<<<<< HEAD
 # Example usage with exact MMLU format
-=======
->>>>>>> daeaaf27
 question = "What is 2+2?"
 choices = ["3", "4", "5", "6"]
 answer_index = 1  # Index of correct answer (B)
@@ -451,7 +481,6 @@
 
 # Create messages in MMLU format
 messages = [
-<<<<<<< HEAD
 # Format choices as MMLU does
 choices_str = "\\n".join(f"{{chr(65+i)}}. {{choice}}" for i, choice in enumerate(choices))
 
@@ -474,11 +503,6 @@
     add_generation_prompt=True
         "role": "system",
         "content": "The following are multiple choice questions (with answers) about knowledge and skills in advanced master-level STEM courses.\\nJust answer with A, B, C, or D."
-=======
-    {{
-        "role": "system",
-        "content": "The following are multiple choice questions (with answers) about knowledge and skills in advanced master-level STEM courses.\\nJust answer with A, B, C, or D."
->>>>>>> daeaaf27
     }},
     {{
         "role": "user",
@@ -499,7 +523,6 @@
 # Combine for generation
 full_text = prompt + target
 
-<<<<<<< HEAD
 # Format target exactly as MMLU expects
 target = f" {{chr(65 + answer_index)}}"  # Note the space before the letter
 
@@ -509,10 +532,6 @@
 # Generate
 inputs = tokenizer(full_text, return_tensors="pt")
 inputs = tokenizer(full_text, return_tensors="pt")
-=======
-# Generate
-inputs = tokenizer(full_text, return_tensors="pt")
->>>>>>> daeaaf27
 outputs = model.generate(**inputs, max_new_tokens=10, temperature=0.1)
 
 # Extract answer
